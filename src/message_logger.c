--- conflicted
+++ resolved
@@ -4,9 +4,8 @@
 #include "message_logger.h"
 
 // Private variables:
-<<<<<<< HEAD
-char time_fmt[TIME_FMT_SIZE] = "%H:%M:%S %d-%m-%Y";
-FILE *log_file = NULL;
+static char time_fmt[TIME_FMT_SIZE] = "%H:%M:%S %d-%m-%Y";
+static FILE *log_file = NULL;
 LoggerColorPallet logger_color_pallet = {
   .message_colors = {
     [DEFAULT_MSG] = {
@@ -54,12 +53,7 @@
     }
   }
 };
-pthread_mutex_t *logger_recursive_mutex = NULL;
-=======
-static char time_fmt[TIME_FMT_SIZE] = "%H:%M:%S %d-%m-%Y";
-static FILE *log_file = NULL;
 static pthread_mutex_t *logger_recursive_mutex = NULL;
->>>>>>> eceed82d
 
 // Private function headers:
 static void apply_all_default_attributes();
